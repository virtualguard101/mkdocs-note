--- conflicted
+++ resolved
@@ -23,12 +23,9 @@
     "mkdocs-jupyter>=0.25.1",
     "mkdocs-minify-plugin>=0.8.0",
     "mkdocs-git-revision-date-localized-plugin>=1.4.0",
-<<<<<<< HEAD
     "pre-commit>=4.3.0",
     "pytest>=8.4.2",
-=======
     "mkdocs-awesome-nav>=3.2.0",
->>>>>>> e45caaef
 ]
 
 [project.urls]
