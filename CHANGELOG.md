--- conflicted
+++ resolved
@@ -5,11 +5,10 @@
 The format is based on [Keep a Changelog](https://keepachangelog.com/en/1.1.0/),
 and this project adheres to [Semantic Versioning](https://semver.org/spec/v2.0.0.html).
 
-## 1.2.0 - 2025-10-11
-
-### Added
-
-<<<<<<< HEAD
+## [Unreleased]
+
+### Added
+
 - **Frontmatter Metadata System** (#15): Implemented comprehensive frontmatter management system for notes
   
   - Added `NoteFrontmatter` data class to `data_models.py` for storing note metadata
@@ -71,7 +70,12 @@
 - Enhanced code documentation with detailed docstrings
 
 - Added inline examples for metadata registration usage
-=======
+
+
+## 1.2.0 - 2025-10-11
+
+### Added
+
 - **CLI Note Removal**: Added `mkdocs-note remove` (alias: `rm`) command for deleting notes and their asset directories (#19)
   
   - Removes note file and its corresponding asset directory
@@ -139,7 +143,6 @@
   - Added clear confirmation prompts for destructive operations
   
   - Improved error messages with helpful suggestions
->>>>>>> 89aec2af
 
 ## 1.1.4 - 2025-10-09
 
